--- conflicted
+++ resolved
@@ -33,12 +33,7 @@
 	Logger    log.LogManager
 	GlobalEnv []string
 
-<<<<<<< HEAD
-	// Used by batcheslib.BuildChangesetSpecs
-	Features batches.FeatureFlags
-=======
 	IsRemote bool
->>>>>>> 6a997c08
 }
 
 func NewCoordinator(opts NewCoordinatorOpts) *Coordinator {
